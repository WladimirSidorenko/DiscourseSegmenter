#!/usr/bin/env python

##################################################################
# Libraries
from setuptools import setup
from os import path
import codecs

##################################################################
# Variables and Constants
pwd = path.abspath(path.dirname(__file__))
with codecs.open(path.join(pwd, "README.md"), encoding="utf-8") as ifile:
    long_description = ifile.read()

##################################################################
# setup()
setup(name = "dsegmenter", version = "0.0.1dev1", \
          description = "discourse segmenters", \
          long_description = long_description, \
          author = "Wladimir Sidorenko (Uladzimir Sidarenka)", \
          author_email = "sidarenk@uni-potsdam.de", \
          license = "MIT", \
          url = "https://github.com/WladimirSidorenko/DiscourseSegmenter", \
          package_dir = {"": "lib"}, \
<<<<<<< HEAD
          packages = ["edseg"], \
          package_data = {"edseg": [path.join("data", fname) for fname in \
                                        ("dass_verbs.txt", "discourse_preps.txt", \
                                             "finite_verbs.txt", "reporting_verbs.txt", \
                                             "skip_rules.txt")]}, \
          requires = ["scikit.learn (>=0.15.2)", \
                          "numpy (>=1.9.2)", \
                          "nltk (>=3.0.2)"], \
          provides = ["dsegmenter (0.0.1)"], \
=======
          packages = ["bpseg", "edseg", "treeseg"], \
          package_data = {}, \
          requires = ["scikit-learn (>=0.15.2)", \
                          "numpy (>=1.9.2)", \
                          "nltk (>=3.0.2)"], \
          provides = ["dsegmenter (0.0.1)"]
>>>>>>> 5e01517e
          scripts = [path.join("scripts", "discourse_segmenter")], \
          classifiers = ["Development Status :: 2 - Pre-Alpha", \
                             "Environment :: Console", \
                             "Intended Audience :: Science/Research", \
                             "License :: OSI Approved :: MIT License", \
                             "Natural Language :: German", \
                             "Operationg System :: Unix", \
                             "Operationg System :: MacOS", \
                             "Operationg System :: Microsoft :: Windows", \
                             "Programming Language :: Python :: 2", \
                             "Programming Language :: Python :: 2.6", \
                             "Programming Language :: Python :: 2.7", \
                             "Programming Language :: Python :: 3", \
                             "Topic :: Text Processing :: Linguistic"], \
          keywords="discourse segmentation NLP linguistics")<|MERGE_RESOLUTION|>--- conflicted
+++ resolved
@@ -22,8 +22,7 @@
           license = "MIT", \
           url = "https://github.com/WladimirSidorenko/DiscourseSegmenter", \
           package_dir = {"": "lib"}, \
-<<<<<<< HEAD
-          packages = ["edseg"], \
+          packages = ["bpseg", "edseg", "treeseg"], \
           package_data = {"edseg": [path.join("data", fname) for fname in \
                                         ("dass_verbs.txt", "discourse_preps.txt", \
                                              "finite_verbs.txt", "reporting_verbs.txt", \
@@ -32,14 +31,6 @@
                           "numpy (>=1.9.2)", \
                           "nltk (>=3.0.2)"], \
           provides = ["dsegmenter (0.0.1)"], \
-=======
-          packages = ["bpseg", "edseg", "treeseg"], \
-          package_data = {}, \
-          requires = ["scikit-learn (>=0.15.2)", \
-                          "numpy (>=1.9.2)", \
-                          "nltk (>=3.0.2)"], \
-          provides = ["dsegmenter (0.0.1)"]
->>>>>>> 5e01517e
           scripts = [path.join("scripts", "discourse_segmenter")], \
           classifiers = ["Development Status :: 2 - Pre-Alpha", \
                              "Environment :: Console", \
